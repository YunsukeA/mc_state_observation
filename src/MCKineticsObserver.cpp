--- conflicted
+++ resolved
@@ -62,7 +62,6 @@
         contactsConfig("surfacesForContactDetection", std::vector<std::string>());
 
     measurements::ContactsManagerSurfacesConfiguration contactsConf(name(), surfacesForContactDetection);
-    // contactSensorsIgnored_ = contactsConfig("contactSensorsIgnored", std::vector<std::string>());
 
     contactsConf.verbose(true);
     if(contactsConfig.has("schmittTriggerLowerPropThreshold") && contactsConfig.has("schmittTriggerUpperPropThreshold"))
@@ -148,9 +147,15 @@
   }
 
   observer_.setWithAccelerationEstimation(config("withAccelerationEstimation"));
-  observer_.setWithDampingInMatrixA(config("withDampingInMatrixA"));
-
-  linStiffness_ = (config("linStiffness").operator so::Vector3()).matrix().asDiagonal();
+  < < < < < < < < < Temporary merge branch 1
+      // observer_.setWithDampingInMatrixA(config("withDampingInMatrixA"));
+      == == == == = if(config.has("withAdaptativeContactProcessCov"))
+  {
+    observer_.setWithAdaptativeContactProcessCov(config("withAdaptativeContactProcessCov"));
+  }
+  >>>>>>>>> Temporary merge branch 2
+
+      linStiffness_ = (config("linStiffness").operator so::Vector3()).matrix().asDiagonal();
   angStiffness_ = (config("angStiffness").operator so::Vector3()).matrix().asDiagonal();
   linDamping_ = (config("linDamping").operator so::Vector3()).matrix().asDiagonal();
   angDamping_ = (config("angDamping").operator so::Vector3()).matrix().asDiagonal();
@@ -1890,23 +1895,12 @@
                      [this, &contact]() -> Eigen::Vector3d
                      { return observer_.getCentroidContactWrench(contact.id()).segment(3, observer_.sizeTorque); });
 
-<<<<<<< HEAD
-  logger.addLogEntry(category_ + "_debug_contactKine_" + contact.name() + "_inputCentroidContactKine_position",
-=======
   logger.addLogEntry(contactsManager_.getObserverName() + "_debug_contactKine_" + contact.name()
                          + "_inputCentroidContactKine_position",
->>>>>>> 133ec5b2
                      &contact, [this, &contact]() -> Eigen::Vector3d
                      { return observer_.getCentroidContactInputKine(contact.id()).position(); });
 
   logger.addLogEntry(
-<<<<<<< HEAD
-      category_ + "_debug_contactKine_" + contact.name() + "_inputCentroidContactKine_orientation", &contact,
-      [this, &contact]() -> Eigen::Quaternion<double>
-      { return observer_.getCentroidContactInputKine(contact.id()).orientation.inverse().toQuaternion(); });
-  logger.addLogEntry(category_ + "_debug_contactKine_" + contact.name() + "_inputCentroidContactKine_linVel", &contact,
-                     [this, &contact]() -> Eigen::Vector3d
-=======
       contactsManager_.getObserverName() + "_debug_contactKine_" + contact.name()
           + "_inputCentroidContactKine_orientation",
       &contact, [this, &contact]() -> Eigen::Quaternion<double>
@@ -1914,7 +1908,6 @@
   logger.addLogEntry(contactsManager_.getObserverName() + "_debug_contactKine_" + contact.name()
                          + "_inputCentroidContactKine_linVel",
                      &contact, [this, &contact]() -> Eigen::Vector3d
->>>>>>> 133ec5b2
                      { return observer_.getCentroidContactInputKine(contact.id()).linVel(); });
 
   logger.addLogEntry(contactsManager_.getObserverName() + "_debug_contactKine_" + contact.name()
@@ -1938,54 +1931,34 @@
         return getContactWorldKinematics(contact, robot, robot.forceSensor(contact.forceSensor())).position();
       });
 
-<<<<<<< HEAD
   logger.addLogEntry(category_ + "_debug_contactKine_" + contact.name() + "_worldcontactKineFromCentroid_position",
-=======
-  logger.addLogEntry(contactsManager_.getObserverName() + "_debug_contactKine_" + contact.name()
-                         + "_worldcontactKineFromCentroid_position",
->>>>>>> 133ec5b2
                      &contact, [this, &contact]() -> Eigen::Vector3d
                      { return observer_.getWorldContactKineFromCentroid(contact.id()).position(); });
 
   logger.addLogEntry(
-      contactsManager_.getObserverName() + "_debug_contactKine_" + contact.name()
-          + "_worldcontactKineFromCentroid_orientation",
-      &contact, [this, &contact]() -> Eigen::Quaternion<double>
+      category_ + "_debug_contactKine_" + contact.name() + "_worldcontactKineFromCentroid_orientation", &contact,
+      [this, &contact]() -> Eigen::Quaternion<double>
       { return observer_.getWorldContactKineFromCentroid(contact.id()).orientation.inverse().toQuaternion(); });
 
-<<<<<<< HEAD
   logger.addLogEntry(category_ + "_debug_contactKine_" + contact.name() + "_worldcontactKineFromCentroid_linVel",
                      &contact, [this, &contact]() -> Eigen::Vector3d
                      { return observer_.getWorldContactKineFromCentroid(contact.id()).linVel(); });
 
   logger.addLogEntry(category_ + "_debug_contactKine_" + contact.name() + "_worldcontactKineFromCentroid_angVel",
-=======
-  logger.addLogEntry(contactsManager_.getObserverName() + "_debug_contactKine_" + contact.name()
-                         + "_worldcontactKineFromCentroid_linVel",
-                     &contact, [this, &contact]() -> Eigen::Vector3d
-                     { return observer_.getWorldContactKineFromCentroid(contact.id()).linVel(); });
-
-  logger.addLogEntry(contactsManager_.getObserverName() + "_debug_contactKine_" + contact.name()
-                         + "_worldcontactKineFromCentroid_angVel",
->>>>>>> 133ec5b2
                      &contact, [this, &contact]() -> Eigen::Vector3d
                      { return observer_.getWorldContactKineFromCentroid(contact.id()).angVel(); });
 
-  logger.addLogEntry(contactsManager_.getObserverName() + "_debug_contactKine_" + contact.name()
-                         + "_inputUserContactKine_position",
-                     &contact, [this, &contact]() -> Eigen::Vector3d
+  logger.addLogEntry(category_ + "_debug_contactKine_" + contact.name() + "_inputUserContactKine_position", &contact,
+                     [this, &contact]() -> Eigen::Vector3d
                      { return observer_.getUserContactInputKine(contact.id()).position(); });
-  logger.addLogEntry(contactsManager_.getObserverName() + "_debug_contactKine_" + contact.name()
-                         + "_inputUserContactKine_orientation",
-                     &contact, [this, &contact]() -> Eigen::Quaternion<double>
+  logger.addLogEntry(category_ + "_debug_contactKine_" + contact.name() + "_inputUserContactKine_orientation", &contact,
+                     [this, &contact]() -> Eigen::Quaternion<double>
                      { return observer_.getUserContactInputKine(contact.id()).orientation.inverse().toQuaternion(); });
-  logger.addLogEntry(contactsManager_.getObserverName() + "_debug_contactKine_" + contact.name()
-                         + "_inputUserContactKine_linVel",
-                     &contact, [this, &contact]() -> Eigen::Vector3d
+  logger.addLogEntry(category_ + "_debug_contactKine_" + contact.name() + "_inputUserContactKine_linVel", &contact,
+                     [this, &contact]() -> Eigen::Vector3d
                      { return observer_.getUserContactInputKine(contact.id()).linVel(); });
-  logger.addLogEntry(contactsManager_.getObserverName() + "_debug_contactKine_" + contact.name()
-                         + "_inputUserContactKine_angVel",
-                     &contact, [this, &contact]() -> Eigen::Vector3d
+  logger.addLogEntry(category_ + "_debug_contactKine_" + contact.name() + "_inputUserContactKine_angVel", &contact,
+                     [this, &contact]() -> Eigen::Vector3d
                      { return observer_.getUserContactInputKine(contact.id()).angVel(); });
 
   logger.addLogEntry(category_ + "_debug_contactState_isSet_" + contact.name(), &contact,
@@ -2026,6 +1999,12 @@
   logger.addLogEntry(category_ + "_MEKF_measurements_contacts_torque_" + contact.name() + "_viscoAfterCorrection",
                      &contact, [&contact]() -> Eigen::Vector3d
                      { return contact.viscoElasticWrenchAfterCorrection_.segment(3, 3); });
+  logger.addLogEntry(category_ + "_MEKF_measurements_contacts_force_" + contact.name() + "_viscoAfterCorrection",
+                     &contact, [&contact]() -> Eigen::Vector3d
+                     { return contact.viscoElasticWrenchAfterCorrection_.segment(0, 3); });
+  logger.addLogEntry(category_ + "_MEKF_measurements_contacts_torque_" + contact.name() + "_viscoAfterCorrection",
+                     &contact, [&contact]() -> Eigen::Vector3d
+                     { return contact.viscoElasticWrenchAfterCorrection_.segment(3, 3); });
 
   // Measurements
   logger.addLogEntry(category_ + "_MEKF_measurements_contacts_force_" + contact.name() + "_measured", &contact,
@@ -2043,53 +2022,57 @@
   logger.addLogEntry(category_ + "_MEKF_measurements_contacts_force_" + contact.name() + "_corrected", &contact,
                      [this, &contact]() -> Eigen::Vector3d
                      {
-                       return correctedMeasurements_.segment(observer_.getContactMeasIndexByNum(contact.id()),
-                                                             observer_.sizeForce);
-                     });
-  logger.addLogEntry(category_ + "_MEKF_measurements_contacts_torque_" + contact.name() + "_measured", &contact,
-                     [this, &contact]() -> Eigen::Vector3d
-                     {
-                       return observer_.getEKF().getLastMeasurement().segment(
-                           observer_.getContactMeasIndexByNum(contact.id()) + observer_.sizeForce,
-                           observer_.sizeTorque);
-                     });
-  logger.addLogEntry(category_ + "_MEKF_measurements_contacts_torque_" + contact.name() + "_predicted", &contact,
-                     [this, &contact]() -> Eigen::Vector3d
-                     {
-                       return observer_.getEKF().getLastPredictedMeasurement().segment(
-                           observer_.getContactMeasIndexByNum(contact.id()) + observer_.sizeForce,
-                           observer_.sizeTorque);
-                     });
-  logger.addLogEntry(category_ + "_MEKF_measurements_contacts_torque_" + contact.name() + "_corrected", &contact,
-                     [this, &contact]() -> Eigen::Vector3d
-                     {
-                       return correctedMeasurements_.segment(observer_.getContactMeasIndexByNum(contact.id())
-                                                                 + observer_.sizeForce,
-                                                             observer_.sizeTorque);
-                     });
+                     [this, &contact]() -> Eigen::Vector3d
+                     {
+      return correctedMeasurements_.segment(observer_.getContactMeasIndexByNum(contact.id()), observer_.sizeForce);
+                     });
+                     logger.addLogEntry(
+                         category_ + "_MEKF_measurements_contacts_torque_" + contact.name() + "_measured", &contact,
+                         [this, &contact]() -> Eigen::Vector3d
+                         {
+                           return observer_.getEKF().getLastMeasurement().segment(
+                               observer_.getContactMeasIndexByNum(contact.id()) + observer_.sizeForce,
+                               observer_.sizeTorque);
+                         });
+                     logger.addLogEntry(
+                         category_ + "_MEKF_measurements_contacts_torque_" + contact.name() + "_predicted", &contact,
+                         [this, &contact]() -> Eigen::Vector3d
+                         {
+                           return observer_.getEKF().getLastPredictedMeasurement().segment(
+                               observer_.getContactMeasIndexByNum(contact.id()) + observer_.sizeForce,
+                               observer_.sizeTorque);
+                         });
+                     logger.addLogEntry(
+                         category_ + "_MEKF_measurements_contacts_torque_" + contact.name() + "_corrected", &contact,
+                         [this, &contact]() -> Eigen::Vector3d
+                         {
+                           return correctedMeasurements_.segment(observer_.getContactMeasIndexByNum(contact.id())
+                                                                     + observer_.sizeForce,
+                                                                 observer_.sizeTorque);
+                         });
 }
 
 void MCKineticsObserver::removeContactLogEntries(mc_rtc::Logger & logger, const KoContactWithSensor & contact)
 {
-  logger.removeLogEntries(&contact);
+    logger.removeLogEntries(&contact);
 }
 
 void MCKineticsObserver::removeContactMeasurementsLogEntries(mc_rtc::Logger & logger,
                                                              const KoContactWithSensor & contact)
 {
-  // Innovation
-  logger.removeLogEntry(category_ + "_innovation_contacts_" + contact.name() + "_position");
-  logger.removeLogEntry(category_ + "_innovation_contacts_" + contact.name() + "_orientation");
-  logger.removeLogEntry(category_ + "_innovation_contacts_" + contact.name() + "_force");
-  logger.removeLogEntry(category_ + "_innovation_contacts_" + contact.name() + "_torque");
-
-  logger.removeLogEntry(category_ + "_measurements_contacts_force_" + contact.name() + "_measured");
-  logger.removeLogEntry(category_ + "_measurements_contacts_force_" + contact.name() + "_predicted");
-  logger.removeLogEntry(category_ + "_measurements_contacts_force_" + contact.name() + "_corrected");
-
-  logger.removeLogEntry(category_ + "_measurements_contacts_torque_" + contact.name() + "_measured");
-  logger.removeLogEntry(category_ + "_measurements_contacts_torque_" + contact.name() + "_predicted");
-  logger.removeLogEntry(category_ + "_measurements_contacts_torque_" + contact.name() + "_corrected");
+    // Innovation
+    logger.removeLogEntry(category_ + "_innovation_contacts_" + contact.name() + "_position");
+    logger.removeLogEntry(category_ + "_innovation_contacts_" + contact.name() + "_orientation");
+    logger.removeLogEntry(category_ + "_innovation_contacts_" + contact.name() + "_force");
+    logger.removeLogEntry(category_ + "_innovation_contacts_" + contact.name() + "_torque");
+
+    logger.removeLogEntry(category_ + "_measurements_contacts_force_" + contact.name() + "_measured");
+    logger.removeLogEntry(category_ + "_measurements_contacts_force_" + contact.name() + "_predicted");
+    logger.removeLogEntry(category_ + "_measurements_contacts_force_" + contact.name() + "_corrected");
+
+    logger.removeLogEntry(category_ + "_measurements_contacts_torque_" + contact.name() + "_measured");
+    logger.removeLogEntry(category_ + "_measurements_contacts_torque_" + contact.name() + "_predicted");
+    logger.removeLogEntry(category_ + "_measurements_contacts_torque_" + contact.name() + "_corrected");
 }
 
 //////////////////////////////////////////////////////
@@ -2098,33 +2081,33 @@
 
 void MCKineticsObserver::exportEstimatedValue(mc_control::MCController & ctl)
 {
-  // Remove old values
-  // TODO: change belows program to more smart way.
-  for(unsigned int i = 0; i < maxContacts_; i++)
-  {
-    if(ctl.datastore().has(robot_ + "::estimatedContactWrench_" + std::to_string(i)))
-    {
-      ctl.datastore().remove(robot_ + "::estimatedContactWrench_" + std::to_string(i));
-    }
-  }
-  if(ctl.datastore().has(robot_ + "::estimatedExternalWrench"))
-  {
-    ctl.datastore().remove(robot_ + "::estimatedExternalWrench");
-  }
-
-  /* Export Estimated Values */
-  for(unsigned int i = 0; i < maxContacts_; i++)
-  {
-    if(exportContactWrench_)
-    {
-      ctl.datastore().make<sva::ForceVecd>(robot_ + "::estimatedContactWrench_" + std::to_string(i),
-                                           observer_.getContactWrench(i));
-    }
-  }
-  if(exportExternalWrench_)
-  {
-    ctl.datastore().make<sva::ForceVecd>(robot_ + "::estimatedExternalWrench", observer_.getUnmodeledWrench());
-  }
+    // Remove old values
+    // TODO: change belows program to more smart way.
+    for(unsigned int i = 0; i < maxContacts_; i++)
+    {
+      if(ctl.datastore().has(robot_ + "::estimatedContactWrench_" + std::to_string(i)))
+      {
+        ctl.datastore().remove(robot_ + "::estimatedContactWrench_" + std::to_string(i));
+      }
+    }
+    if(ctl.datastore().has(robot_ + "::estimatedExternalWrench"))
+    {
+      ctl.datastore().remove(robot_ + "::estimatedExternalWrench");
+    }
+
+    /* Export Estimated Values */
+    for(unsigned int i = 0; i < maxContacts_; i++)
+    {
+      if(exportContactWrench_)
+      {
+        ctl.datastore().make<sva::ForceVecd>(robot_ + "::estimatedContactWrench_" + std::to_string(i),
+                                             observer_.getContactWrench(i));
+      }
+    }
+    if(exportExternalWrench_)
+    {
+      ctl.datastore().make<sva::ForceVecd>(robot_ + "::estimatedExternalWrench", observer_.getUnmodeledWrench());
+    }
 }
 
 } // namespace mc_state_observation
