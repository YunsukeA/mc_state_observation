add_library(mc_state_observation SHARED observersTools/kinematicsTools.cpp observersTools/measurementsTools.cpp observersTools/leggedOdometryTools.cpp)
target_link_libraries(mc_state_observation PUBLIC SpaceVecAlg::SpaceVecAlg state-observation::state-observation)
install(TARGETS mc_state_observation EXPORT "${TARGETS_EXPORT_NAME}"   
        LIBRARY DESTINATION "${CMAKE_INSTALL_LIBDIR}"
        ARCHIVE DESTINATION "${CMAKE_INSTALL_LIBDIR}"
        RUNTIME DESTINATION "${CMAKE_INSTALL_BINDIR}")

option(BUILD_MCKINETICS_ONLY "" OFF)

macro(add_simple_observer observer_name)
  add_observer(${observer_name} "${observer_name}.cpp"
               "${CMAKE_SOURCE_DIR}/include/${PROJECT_NAME}/${observer_name}.h")
  # mc_observers doesn't actually depend on mc_control, but the observer's
  # implementation does
  target_link_libraries(${observer_name} PUBLIC mc_rtc::mc_control)
  # Force installation in non-debug folder
  if("${CMAKE_BUILD_TYPE}" STREQUAL Debug)
    install(TARGETS ${observer_name} DESTINATION ${MC_RTC_LIBDIR}/mc_observers)
  endif()
endmacro()

macro(add_so_observer observer_name)
  add_simple_observer(${observer_name})
<<<<<<< HEAD
  target_link_libraries(${observer_name} PUBLIC state-observation::state-observation mc_state_observation)
=======
  target_link_libraries(${observer_name}
                        PUBLIC state-observation::state-observation)
>>>>>>> 8ecbee1a
endmacro()

macro(add_observer_with_filter observer_name)
  add_observer(
    ${observer_name}
    "${observer_name}.cpp;filtering.cpp"
    "${CMAKE_SOURCE_DIR}/include/${PROJECT_NAME}/${observer_name}.h;${CMAKE_SOURCE_DIR}/include/${PROJECT_NAME}/filtering.h"
  )
  target_link_libraries(${observer_name} PUBLIC mc_rtc::mc_control)
endmacro()

if(NOT BUILD_MCKINETICS_ONLY)
  add_so_observer(AttitudeObserver)
  #add_so_observer(LegacyFlexibilityObserver)
  add_so_observer(NaiveOdometry)
  add_so_observer(TiltObserver)
endif()
add_so_observer(MCKineticsObserver)

if(WITH_ROS_OBSERVERS AND NOT BUILD_MCKINETICS_ONLY)
  add_simple_observer(MocapObserver)
  add_simple_observer(MocapObserverROS)
  target_link_libraries(MocapObserverROS PUBLIC MocapObserver)
  target_link_libraries(MocapObserverROS PUBLIC mc_state_observation::ROS
                                                mc_rtc::mc_rtc_ros)
  set_target_properties(
    MocapObserverROS PROPERTIES INSTALL_RPATH
                                ${MC_OBSERVERS_RUNTIME_INSTALL_PREFIX})

  find_package(gram_savitzky_golay REQUIRED)
  add_observer_with_filter(SLAMObserver)
  target_link_libraries(
    SLAMObserver
    PUBLIC mc_rtc::mc_control mc_state_observation::ROS mc_rtc::mc_rtc_ros
           gram_savitzky_golay::gram_savitzky_golay)
  set_target_properties(
    SLAMObserver PROPERTIES INSTALL_RPATH
                            ${MC_OBSERVERS_RUNTIME_INSTALL_PREFIX})

  add_simple_observer(ObjectObserver)
  target_link_libraries(
    ObjectObserver PUBLIC mc_rtc::mc_control mc_state_observation::ROS
                          mc_rtc::mc_rtc_ros)
  set_target_properties(
    ObjectObserver PROPERTIES INSTALL_RPATH
                              ${MC_OBSERVERS_RUNTIME_INSTALL_PREFIX})
endif()

install(DIRECTORY ${CMAKE_SOURCE_DIR}/include/${PROJECT_NAME}
        DESTINATION include)<|MERGE_RESOLUTION|>--- conflicted
+++ resolved
@@ -21,12 +21,7 @@
 
 macro(add_so_observer observer_name)
   add_simple_observer(${observer_name})
-<<<<<<< HEAD
   target_link_libraries(${observer_name} PUBLIC state-observation::state-observation mc_state_observation)
-=======
-  target_link_libraries(${observer_name}
-                        PUBLIC state-observation::state-observation)
->>>>>>> 8ecbee1a
 endmacro()
 
 macro(add_observer_with_filter observer_name)
