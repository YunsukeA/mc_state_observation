--- conflicted
+++ resolved
@@ -1,15 +1,15 @@
 set(mc_state_observation_SRC conversions/kinematics.cpp
-                             odometry/LeggedOdometryManager.cpp)
+  odometry/LeggedOdometryManager.cpp)
 set(mc_state_observation_HDR
-    ${CMAKE_SOURCE_DIR}/include/mc_state_observation/conversions/kinematics.h
-    ${CMAKE_SOURCE_DIR}/include/mc_state_observation/odometry/LeggedOdometryManager.h
+  ${CMAKE_SOURCE_DIR}/include/mc_state_observation/conversions/kinematics.h
+  ${CMAKE_SOURCE_DIR}/include/mc_state_observation/odometry/LeggedOdometryManager.h
 )
 add_library(mc_state_observation SHARED ${mc_state_observation_SRC}
-                                        ${mc_state_observation_HDR})
+  ${mc_state_observation_HDR})
 
 target_link_libraries(
   mc_state_observation PUBLIC SpaceVecAlg::SpaceVecAlg
-                              state-observation::state-observation)
+  state-observation::state-observation)
 install(
   TARGETS mc_state_observation
   EXPORT "${TARGETS_EXPORT_NAME}"
@@ -19,7 +19,7 @@
 
 macro(add_simple_observer observer_name)
   add_observer(${observer_name} "${observer_name}.cpp"
-               "${CMAKE_SOURCE_DIR}/include/${PROJECT_NAME}/${observer_name}.h")
+    "${CMAKE_SOURCE_DIR}/include/${PROJECT_NAME}/${observer_name}.h")
   # mc_observers doesn't actually depend on mc_control, but the observer's
   # implementation does
   target_link_libraries(${observer_name} PUBLIC mc_rtc::mc_control)
@@ -29,7 +29,7 @@
   add_simple_observer(${observer_name})
   target_link_libraries(
     ${observer_name} PUBLIC state-observation::state-observation
-                            mc_state_observation)
+    mc_state_observation)
 endmacro()
 
 macro(add_kineticsobserver)
@@ -41,7 +41,7 @@
   target_link_libraries(
     MCKineticsObserver
     PUBLIC mc_rtc::mc_control state-observation::state-observation
-           mc_state_observation TiltObserver)
+    mc_state_observation TiltObserver)
 endmacro()
 
 macro(add_observer_with_filter observer_name)
@@ -56,13 +56,8 @@
 add_so_observer(AttitudeObserver)
 add_so_observer(NaiveOdometry)
 add_so_observer(TiltObserver)
-<<<<<<< HEAD
 #add_so_observer(MCWaiko)
 #add_so_observer(MCVanyte)
-=======
-add_so_observer(MCWaiko)
-add_so_observer(MCVanyte)
->>>>>>> f65d1ebc
 add_so_observer(MocapVisualizer)
 
 add_kineticsobserver()
@@ -72,29 +67,29 @@
   add_simple_observer(MocapObserverROS)
   target_link_libraries(MocapObserverROS PUBLIC MocapObserver)
   target_link_libraries(MocapObserverROS PUBLIC mc_state_observation::ROS
-                                                mc_rtc::mc_rtc_ros)
+    mc_rtc::mc_rtc_ros)
   set_target_properties(
     MocapObserverROS PROPERTIES INSTALL_RPATH
-                                ${MC_OBSERVERS_RUNTIME_INSTALL_PREFIX})
+    ${MC_OBSERVERS_RUNTIME_INSTALL_PREFIX})
 
   find_package(gram_savitzky_golay REQUIRED)
   add_observer_with_filter(SLAMObserver)
   target_link_libraries(
     SLAMObserver
     PUBLIC mc_rtc::mc_control mc_state_observation::ROS mc_rtc::mc_rtc_ros
-           gram_savitzky_golay::gram_savitzky_golay)
+    gram_savitzky_golay::gram_savitzky_golay)
   set_target_properties(
     SLAMObserver PROPERTIES INSTALL_RPATH
-                            ${MC_OBSERVERS_RUNTIME_INSTALL_PREFIX})
+    ${MC_OBSERVERS_RUNTIME_INSTALL_PREFIX})
 
   add_simple_observer(ObjectObserver)
   target_link_libraries(
     ObjectObserver PUBLIC mc_rtc::mc_control mc_state_observation::ROS
-                          mc_rtc::mc_rtc_ros)
+    mc_rtc::mc_rtc_ros)
   set_target_properties(
     ObjectObserver PROPERTIES INSTALL_RPATH
-                              ${MC_OBSERVERS_RUNTIME_INSTALL_PREFIX})
+    ${MC_OBSERVERS_RUNTIME_INSTALL_PREFIX})
 endif()
 
 install(DIRECTORY ${CMAKE_SOURCE_DIR}/include/${PROJECT_NAME}
-        DESTINATION include)+  DESTINATION include)